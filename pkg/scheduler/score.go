/*
Copyright 2024 The HAMi Authors.

Licensed under the Apache License, Version 2.0 (the "License");
you may not use this file except in compliance with the License.
You may obtain a copy of the License at

	http://www.apache.org/licenses/LICENSE-2.0

Unless required by applicable law or agreed to in writing, software
distributed under the License is distributed on an "AS IS" BASIS,
WITHOUT WARRANTIES OR CONDITIONS OF ANY KIND, either express or implied.
See the License for the specific language governing permissions and
limitations under the License.
*/
package scheduler

import (
	"fmt"
	"sort"
	"strings"
	"sync"

	corev1 "k8s.io/api/core/v1"
	utilerrors "k8s.io/apimachinery/pkg/util/errors"
	"k8s.io/klog/v2"

	"github.com/Project-HAMi/HAMi/pkg/device"
	"github.com/Project-HAMi/HAMi/pkg/device/common"
	"github.com/Project-HAMi/HAMi/pkg/scheduler/config"
	"github.com/Project-HAMi/HAMi/pkg/scheduler/policy"
)

func viewStatus(usage NodeUsage) {
	klog.V(5).Info("devices status")
	for _, val := range usage.Devices.DeviceLists {
		klog.V(5).InfoS("device status", "device id", val.Device.ID, "device detail", val)
	}
}

func getNodeResources(list NodeUsage, t string) []*device.DeviceUsage {
	l := []*device.DeviceUsage{}
	for _, val := range list.Devices.DeviceLists {
		if strings.Contains(val.Device.Type, t) {
			l = append(l, val.Device)
		}
	}
	return l
}

func fitInDevices(node *NodeUsage, requests device.ContainerDeviceRequests, pod *corev1.Pod, nodeInfo *device.NodeInfo, devinput *device.PodDevices) (bool, string) {
	//devmap := make(map[string]device.ContainerDevices)
	devs := device.ContainerDevices{}
	total, totalCore, totalMem := int32(0), int32(0), int32(0)
	free, freeCore, freeMem := int32(0), int32(0), int32(0)
	sums := 0
	// computer all device score for one node
	for index := range node.Devices.DeviceLists {
		node.Devices.DeviceLists[index].ComputeScore(requests)
	}
	//This loop is for requests for different devices
	for _, k := range requests {
		sums += int(k.Nums)
		if int(k.Nums) > len(node.Devices.DeviceLists) {
			klog.V(5).InfoS(common.NodeInsufficientDevice, "pod", klog.KObj(pod), "request devices nums", k.Nums, "node device nums", len(node.Devices.DeviceLists))
			return false, common.NodeInsufficientDevice
		}
		sort.Sort(node.Devices)
		_, ok := device.GetDevices()[k.Type]
		if !ok {
			return false, "Device type not found"
		}
<<<<<<< HEAD
		fit, tmpDevs, devreason := device.GetDevices()[k.Type].Fit(getNodeResources(*node, k.Type), k, pod, nodeInfo, devinput)
		reason := "node:" + node.Node.Name + " " + "reason:" + devreason
=======
		fit, tmpDevs, reason := device.GetDevices()[k.Type].Fit(getNodeResources(*node, k.Type), k, pod, nodeInfo, devinput)
>>>>>>> 71509c84
		if fit {
			for idx, val := range tmpDevs[k.Type] {
				for nidx, v := range node.Devices.DeviceLists {
					//bc node.Devices has been sorted, so we should find out the correct device
					if v.Device.ID != val.UUID {
						continue
					}
					total += v.Device.Count
					totalCore += v.Device.Totalcore
					totalMem += v.Device.Totalmem
					free += v.Device.Count - v.Device.Used
					freeCore += v.Device.Totalcore - v.Device.Usedcores
					freeMem += v.Device.Totalmem - v.Device.Usedmem
					err := device.GetDevices()[k.Type].AddResourceUsage(pod, node.Devices.DeviceLists[nidx].Device, &tmpDevs[k.Type][idx])
					if err != nil {
						klog.Errorf("AddResourceUsage failed:%s", err.Error())
						return false, "AddResourceUsage failed"
					}
					klog.Infoln("After AddResourceUsage:", node.Devices.DeviceLists[nidx].Device)
				}
			}
			devs = append(devs, tmpDevs[k.Type]...)
		} else {
			return false, reason
		}
		(*devinput)[k.Type] = append((*devinput)[k.Type], devs)
	}
	return true, ""
}

func (s *Scheduler) calcScore(nodes *map[string]*NodeUsage, resourceReqs device.PodDeviceRequests, task *corev1.Pod, failedNodes map[string]string) (*policy.NodeScoreList, error) {
	userNodePolicy := config.NodeSchedulerPolicy
	if task.GetAnnotations() != nil {
		if value, ok := task.GetAnnotations()[policy.NodeSchedulerPolicyAnnotationKey]; ok {
			userNodePolicy = value
		}
	}
	res := policy.NodeScoreList{
		Policy:   userNodePolicy,
		NodeList: make([]*policy.NodeScore, 0),
	}

	wg := sync.WaitGroup{}
	fitNodesMutex := sync.Mutex{}
	failedNodesMutex := sync.Mutex{}
	failureReason := make(map[string][]string)
	errCh := make(chan error, len(*nodes))
	for nodeID, node := range *nodes {
		wg.Add(1)
		go func(nodeID string, node *NodeUsage) {
			defer wg.Done()

			viewStatus(*node)
			score := policy.NodeScore{NodeID: nodeID, Node: node.Node, Devices: make(device.PodDevices), Score: 0}
			score.ComputeDefaultScore(node.Devices)
			snapshot := score.SnapshotDevice(node.Devices)

			nodeInfo, err := s.GetNode(nodeID)
			if err != nil {
				klog.ErrorS(err, "Failed to get node", "nodeID", nodeID)
				errCh <- err
				return
			}

			//This loop is for different container request
			ctrfit := false
			deviceType := ""
			for ctrid, n := range resourceReqs {
				sums := 0
				for _, k := range n {
					sums += int(k.Nums)
				}

				// container need no device and we have got certain deviceType
				if sums == 0 && deviceType != "" {
					score.Devices[deviceType] = append(score.Devices[deviceType], device.ContainerDevices{})
					continue
				}
				klog.V(5).InfoS("fitInDevices", "pod", klog.KObj(task), "node", nodeID)
				fit, reason := fitInDevices(node, n, task, nodeInfo, &score.Devices)
				// found certain deviceType, fill missing empty allocation for containers before this
				for idx := range score.Devices {
					deviceType = idx
					for len(score.Devices[idx]) <= ctrid {
						emptyContainerDevices := device.ContainerDevices{}
						emptyPodSingleDevice := device.PodSingleDevice{}
						emptyPodSingleDevice = append(emptyPodSingleDevice, emptyContainerDevices)
						score.Devices[idx] = append(emptyPodSingleDevice, score.Devices[idx]...)
					}
				}
				ctrfit = fit
				if !fit {
					klog.V(4).InfoS(common.NodeUnfitPod, "pod", klog.KObj(task), "node", nodeID, "reason", reason)
					failedNodesMutex.Lock()
					failedNodes[nodeID] = common.NodeUnfitPod
					for reasonType := range common.ParseReason(reason) {
						failureReason[reasonType] = append(failureReason[reasonType], nodeID)
					}
					failedNodesMutex.Unlock()
					break
				}
			}

			if ctrfit {
				fitNodesMutex.Lock()
				res.NodeList = append(res.NodeList, &score)
				fitNodesMutex.Unlock()
				score.OverrideScore(snapshot, userNodePolicy)
				klog.V(4).InfoS(common.NodeFitPod, "pod", klog.KObj(task), "node", nodeID, "score", score.Score)
			}
		}(nodeID, node)
	}
	wg.Wait()
	close(errCh)

	// only pod scheduler failure will record failure event
	if len(res.NodeList) == 0 {
		for reasonType, failureNodes := range failureReason {
			sort.Strings(failureNodes)
			reason := fmt.Errorf("%d nodes %s(%s)", len(failureNodes), reasonType, strings.Join(failureNodes, ","))
			s.recordScheduleFilterResultEvent(task, EventReasonFilteringFailed, "", reason)
		}
	}

	var errorsSlice []error
	for e := range errCh {
		errorsSlice = append(errorsSlice, e)
	}
	return &res, utilerrors.NewAggregate(errorsSlice)
}<|MERGE_RESOLUTION|>--- conflicted
+++ resolved
@@ -70,12 +70,7 @@
 		if !ok {
 			return false, "Device type not found"
 		}
-<<<<<<< HEAD
-		fit, tmpDevs, devreason := device.GetDevices()[k.Type].Fit(getNodeResources(*node, k.Type), k, pod, nodeInfo, devinput)
-		reason := "node:" + node.Node.Name + " " + "reason:" + devreason
-=======
 		fit, tmpDevs, reason := device.GetDevices()[k.Type].Fit(getNodeResources(*node, k.Type), k, pod, nodeInfo, devinput)
->>>>>>> 71509c84
 		if fit {
 			for idx, val := range tmpDevs[k.Type] {
 				for nidx, v := range node.Devices.DeviceLists {
