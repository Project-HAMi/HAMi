/*
Copyright 2024 The HAMi Authors.

Licensed under the Apache License, Version 2.0 (the "License");
you may not use this file except in compliance with the License.
You may obtain a copy of the License at

    http://www.apache.org/licenses/LICENSE-2.0

Unless required by applicable law or agreed to in writing, software
distributed under the License is distributed on an "AS IS" BASIS,
WITHOUT WARRANTIES OR CONDITIONS OF ANY KIND, either express or implied.
See the License for the specific language governing permissions and
limitations under the License.
*/

package device

import (
	"encoding/json"
	"errors"
	"fmt"
	"strconv"
	"strings"
	"time"

	"github.com/ccoveille/go-safecast"

	corev1 "k8s.io/api/core/v1"
	"k8s.io/klog/v2"
)

type Devices interface {
	CommonWord() string
	MutateAdmission(ctr *corev1.Container, pod *corev1.Pod) (bool, error)
	CheckHealth(devType string, n *corev1.Node) (bool, bool)
	NodeCleanUp(nn string) error
	GetNodeDevices(n corev1.Node) ([]*DeviceInfo, error)
	LockNode(n *corev1.Node, p *corev1.Pod) error
	ReleaseNodeLock(n *corev1.Node, p *corev1.Pod) error
	GenerateResourceRequests(ctr *corev1.Container) ContainerDeviceRequest
	PatchAnnotations(pod *corev1.Pod, annoinput *map[string]string, pd PodDevices) map[string]string
	ScoreNode(node *corev1.Node, podDevices PodSingleDevice, previous []*DeviceUsage, policy string) float32
	AddResourceUsage(pod *corev1.Pod, n *DeviceUsage, ctr *ContainerDevice) error
	Fit(devices []*DeviceUsage, request ContainerDeviceRequest, annos map[string]string, pod *corev1.Pod, nodeInfo *NodeInfo, allocated *PodDevices) (bool, map[string]ContainerDevices, string)
}

type MigTemplate struct {
	Name   string `yaml:"name"`
	Memory int32  `yaml:"memory"`
	Count  int32  `yaml:"count"`
}

type MigTemplateUsage struct {
	Name   string `json:"name,omitempty"`
	Memory int32  `json:"memory,omitempty"`
	InUse  bool   `json:"inuse,omitempty"`
}

type Geometry []MigTemplate

type MIGS []MigTemplateUsage

type MigInUse struct {
	Index     int32
	UsageList MIGS
}

type AllowedMigGeometries struct {
	Models     []string   `yaml:"models"`
	Geometries []Geometry `yaml:"allowedGeometries"`
}

type DeviceUsage struct {
	ID          string
	Index       uint
	Used        int32
	Count       int32
	Usedmem     int32
	Totalmem    int32
	Totalcore   int32
	Usedcores   int32
	Mode        string
	MigTemplate []Geometry
	MigUsage    MigInUse
	Numa        int
	Type        string
	Health      bool
	CustomInfo  map[string]any
}

type DeviceInfo struct {
	ID              string          `json:"id,omitempty"`
	Index           uint            `json:"index,omitempty"`
	Count           int32           `json:"count,omitempty"`
	Devmem          int32           `json:"devmem,omitempty"`
	Devcore         int32           `json:"devcore,omitempty"`
	Type            string          `json:"type,omitempty"`
	Numa            int             `json:"numa,omitempty"`
	Mode            string          `json:"mode,omitempty"`
	MIGTemplate     []Geometry      `json:"migtemplate,omitempty"`
	Health          bool            `json:"health,omitempty"`
	DeviceVendor    string          `json:"devicevendor,omitempty"`
	CustomInfo      map[string]any  `json:"custominfo,omitempty"`
	DevicePairScore DevicePairScore `json:"devicepairscore,omitempty"`
}

type DevicePairScores []DevicePairScore
type DevicePairScore struct {
	ID     string         `json:"uuid,omitempty"`
	Scores map[string]int `json:"score,omitempty"`
}

type NodeInfo struct {
	ID      string
	Node    *corev1.Node
	Devices []DeviceInfo
}

type ResoureNames struct {
	ResourceCountName  string
	ResourceMemoryName string
	ResourceCoreName   string
}

type ContainerDevice struct {
	// TODO current Idx cannot use, because EncodeContainerDevices method not encode this filed.
	Idx        int
	UUID       string
	Type       string
	Usedmem    int32
	Usedcores  int32
	CustomInfo map[string]any
}

type ContainerDeviceRequest struct {
	Nums             int32
	Type             string
	Memreq           int32
	MemPercentagereq int32
	Coresreq         int32
}

type ContainerDevices []ContainerDevice
type ContainerDeviceRequests map[string]ContainerDeviceRequest

// type ContainerAllDevices map[string]ContainerDevices.
type PodSingleDevice []ContainerDevices
type PodDeviceRequests []ContainerDeviceRequests
type PodDevices map[string]PodSingleDevice

const (
	// OneContainerMultiDeviceSplitSymbol this is when one container use multi device, use : symbol to join device info.
	OneContainerMultiDeviceSplitSymbol = ":"

	// OnePodMultiContainerSplitSymbol this is when one pod having multi container and more than one container use device, use ; symbol to join device info.
	OnePodMultiContainerSplitSymbol = ";"
)

var (
	HandshakeAnnos     = map[string]string{}
	RegisterAnnos      = map[string]string{}
	configFile         string
	DebugMode          bool
	GPUSchedulerPolicy string
	InRequestDevices   map[string]string
	SupportDevices     map[string]string
	DevicesMap         map[string]Devices
	DevicesToHandle    []string
)

func init() {
	InRequestDevices = make(map[string]string)
	SupportDevices = make(map[string]string)
}

func GetDevices() map[string]Devices {
	return DevicesMap
}

func DecodeNodeDevices(str string) ([]*DeviceInfo, error) {
	if !strings.Contains(str, OneContainerMultiDeviceSplitSymbol) {
		return []*DeviceInfo{}, errors.New("node annotations not decode successfully")
	}
	tmp := strings.Split(str, OneContainerMultiDeviceSplitSymbol)
	var retval []*DeviceInfo
	for _, val := range tmp {
		if strings.Contains(val, ",") {
			items := strings.Split(val, ",")
			if len(items) == 7 || len(items) == 9 {
				count, _ := strconv.ParseInt(items[1], 10, 32)
				devmem, _ := strconv.ParseInt(items[2], 10, 32)
				devcore, _ := strconv.ParseInt(items[3], 10, 32)
				health, _ := strconv.ParseBool(items[6])
				numa, _ := strconv.Atoi(items[5])
				mode := "hami-core"
				index := 0
				if len(items) == 9 {
					index, _ = strconv.Atoi(items[7])
					mode = items[8]
				}
				count32, err := safecast.ToInt32(count)
				if err != nil {
					return []*DeviceInfo{}, errors.New("node annotations not decode successfully")
				}
				devmem32, err := safecast.ToInt32(devmem)
				if err != nil {
					return []*DeviceInfo{}, errors.New("node annotations not decode successfully")
				}
				devcore32, err := safecast.ToInt32(devcore)
				if err != nil {
					return []*DeviceInfo{}, errors.New("node annotations not decode successfully")
				}
				i := DeviceInfo{
					ID:      items[0],
					Count:   count32,
					Devmem:  devmem32,
					Devcore: devcore32,
					Type:    items[4],
					Numa:    numa,
					Health:  health,
					Mode:    mode,
					Index:   uint(index),
				}
				retval = append(retval, &i)
			} else {
				return []*DeviceInfo{}, errors.New("node annotations not decode successfully")
			}
		}
	}
	return retval, nil
}

func DecodePairScores(pairScores string) (*DevicePairScores, error) {
	devicePairScores := &DevicePairScores{}
	if err := json.Unmarshal([]byte(pairScores), devicePairScores); err != nil {
		return nil, err
	}
	return devicePairScores, nil
}

func EncodeNodeDevices(dlist []*DeviceInfo) string {
	builder := strings.Builder{}
	for _, val := range dlist {
		builder.WriteString(val.ID)
		builder.WriteString(",")
		builder.WriteString(strconv.FormatInt(int64(val.Count), 10))
		builder.WriteString(",")
		builder.WriteString(strconv.Itoa(int(val.Devmem)))
		builder.WriteString(",")
		builder.WriteString(strconv.Itoa(int(val.Devcore)))
		builder.WriteString(",")
		builder.WriteString(val.Type)
		builder.WriteString(",")
		builder.WriteString(strconv.Itoa(val.Numa))
		builder.WriteString(",")
		builder.WriteString(strconv.FormatBool(val.Health))
		builder.WriteString(",")
		builder.WriteString(strconv.Itoa(int(val.Index)))
		builder.WriteString(",")
		builder.WriteString(val.Mode)
		builder.WriteString(OneContainerMultiDeviceSplitSymbol)
		//tmp += val.ID + "," + strconv.FormatInt(int64(val.Count), 10) + "," + strconv.Itoa(int(val.Devmem)) + "," + strconv.Itoa(int(val.Devcore)) + "," + val.Type + "," + strconv.Itoa(val.Numa) + "," + strconv.FormatBool(val.Health) + "," + strconv.Itoa(val.Index) + OneContainerMultiDeviceSplitSymbol
	}
	tmp := builder.String()
	klog.V(5).Infof("Encoded node Devices: %s", tmp)
	return tmp
}

func MarshalNodeDevices(dlist []*DeviceInfo) string {
	data, err := json.Marshal(dlist)
	if err != nil {
		return ""
	}
	return string(data)
}

func UnMarshalNodeDevices(str string) ([]*DeviceInfo, error) {
	var dlist []*DeviceInfo
	err := json.Unmarshal([]byte(str), &dlist)
	return dlist, err
}

func EncodeContainerDevices(cd ContainerDevices) string {
	tmp := ""
	for _, val := range cd {
		tmp += val.UUID + "," + val.Type + "," + strconv.Itoa(int(val.Usedmem)) + "," + strconv.Itoa(int(val.Usedcores)) + OneContainerMultiDeviceSplitSymbol
	}
	klog.Infof("Encoded container Devices: %s", tmp)
	return tmp
	//return strings.Join(cd, ",")
}

func EncodeContainerDeviceType(cd ContainerDevices, t string) string {
	tmp := ""
	for _, val := range cd {
		if strings.Compare(val.Type, t) == 0 {
			tmp += val.UUID + "," + val.Type + "," + strconv.Itoa(int(val.Usedmem)) + "," + strconv.Itoa(int(val.Usedcores))
		}
		tmp += OneContainerMultiDeviceSplitSymbol
	}
	klog.Infof("Encoded container Certain Device type: %s->%s", t, tmp)
	return tmp
}

<<<<<<< HEAD
func InitDefaultDevices() {
	configMapdata := `
nvidia:
  resourceCountName: "nvidia.com/gpu"
  resourceMemoryName: "nvidia.com/gpumem"
  resourceMemoryPercentageName: "nvidia.com/gpumem-percentage"
  resourceCoreName: "nvidia.com/gpucores"
  resourcePriorityName: "nvidia.com/priority"
  overwriteEnv: false
  defaultMemory: 0
  defaultCores: 0
  defaultGPUNum: 1
cambricon:
  resourceCountName: "cambricon.com/vmlu"
  resourceMemoryName: "cambricon.com/mlu.smlu.vmemory"
  resourceCoreName: "cambricon.com/mlu.smlu.vcore"
hygon:
  resourceCountName: "hygon.com/dcunum"
  resourceMemoryName: "hygon.com/dcumem"
  resourceCoreName: "hygon.com/dcucores"
metax:
  resourceCountName: "metax-tech.com/gpu"
mthreads:
  resourceCountName: "mthreads.com/vgpu"
  resourceMemoryName: "mthreads.com/sgpu-memory"
  resourceCoreName: "mthreads.com/sgpu-core"
iluvatar: 
  resourceCountName: "iluvatar.ai/vgpu"
  resourceMemoryName: "iluvatar.ai/vcuda-memory"
  resourceCoreName: "iluvatar.ai/vcuda-core"
kunlun:
  resourceCountName: "kunlunxin.com/xpu"
awsneuron:
  resourceCountName: "aws.amazon.com/neuron"
  resourceCoreName: "aws.amazon.com/neuroncore"
vnpus:
  - chipName: "910A"
    commonWord: "Ascend910A"
    resourceName: "huawei.com/Ascend910A"
    resourceMemoryName: "huawei.com/Ascend910A-memory"
    memoryAllocatable: 32768
    memoryCapacity: 32768
    aiCore: 30
    templates:
      - name: "vir02"
        memory: 2184
        aiCore: 2
      - name: "vir04"
        memory: 4369
        aiCore: 4
      - name: "vir08"
        memory: 8738
        aiCore: 8
      - name: "vir16"
        memory: 17476
        aiCore: 16
  - chipName: 910B2
    commonWord: Ascend910B2
    resourceName: huawei.com/Ascend910B2
    resourceMemoryName: huawei.com/Ascend910B2-memory
    memoryAllocatable: 65536
    memoryCapacity: 65536
    aiCore: 24
    aiCPU: 6
    templates:
      - name: vir03_1c_8g
        memory: 8192
        aiCore: 3
        aiCPU: 1
      - name: vir06_1c_16g
        memory: 16384
        aiCore: 6
        aiCPU: 1
      - name: vir12_3c_32g
        memory: 32768
        aiCore: 12
        aiCPU: 3
  - chipName: "910B3"
    commonWord: "Ascend910B3"
    resourceName: "huawei.com/Ascend910B3"
    resourceMemoryName: "huawei.com/Ascend910B3-memory"
    memoryAllocatable: 65536
    memoryCapacity: 65536
    aiCore: 20
    aiCPU: 7
    templates:
      - name: "vir05_1c_16g"
        memory: 16384
        aiCore: 5
        aiCPU: 1
      - name: "vir10_3c_32g"
        memory: 32768
        aiCore: 10
        aiCPU: 3
  - chipName: 910B4
    commonWord: Ascend910B4
    resourceName: huawei.com/Ascend910B4
    resourceMemoryName: huawei.com/Ascend910B4-memory
    memoryAllocatable: 32768
    memoryCapacity: 32768
    aiCore: 20
    aiCPU: 7
    templates:
      - name: vir05_1c_8g
        memory: 8192
        aiCore: 5
        aiCPU: 1
      - name: vir10_3c_16g
        memory: 16384
        aiCore: 10
        aiCPU: 3
  - chipName: "310P3"
    commonWord: "Ascend310P"
    resourceName: "huawei.com/Ascend310P"
    resourceMemoryName: "huawei.com/Ascend310P-memory"
    memoryAllocatable: 21527
    memoryCapacity: 24576
    aiCore: 8
    aiCPU: 7
    templates:
      - name: "vir01"
        memory: 3072
        aiCore: 1
        aiCPU: 1
      - name: "vir02"
        memory: 6144
        aiCore: 2
        aiCPU: 2
      - name: "vir04"
        memory: 12288
        aiCore: 4
        aiCPU: 4`

	var yamlData Config
	err := yaml.Unmarshal([]byte(configMapdata), &yamlData)
	if err != nil {
		klog.Fatalf("Failed to unmarshal default config: %v", err)
		return
=======
func EncodePodSingleDevice(pd PodSingleDevice) string {
	res := ""
	for _, ctrdevs := range pd {
		res = res + EncodeContainerDevices(ctrdevs)
		res = res + OnePodMultiContainerSplitSymbol
>>>>>>> 61c6cbe7
	}
	klog.Infof("Encoded pod single devices %s", res)
	return res
}

func EncodePodDevices(checklist map[string]string, pd PodDevices) map[string]string {
	res := map[string]string{}
	for devType, cd := range pd {
		klog.Infoln("devtype=", devType)
		res[checklist[devType]] = EncodePodSingleDevice(cd)
	}
	klog.Infof("Encoded pod Devices %s\n", res)
	return res
}

func DecodeContainerDevices(str string) (ContainerDevices, error) {
	if len(str) == 0 {
		return ContainerDevices{}, nil
	}
	cd := strings.Split(str, OneContainerMultiDeviceSplitSymbol)
	contdev := ContainerDevices{}
	tmpdev := ContainerDevice{}
	klog.V(5).Infof("Start to decode container device %s", str)
	for _, val := range cd {
		if strings.Contains(val, ",") {
			//fmt.Println("cd is ", val)
			tmpstr := strings.Split(val, ",")
			if len(tmpstr) < 4 {
				return ContainerDevices{}, fmt.Errorf("pod annotation format error; information missing, please do not use nodeName field in task")
			}
			tmpdev.UUID = tmpstr[0]
			tmpdev.Type = tmpstr[1]
			devmem, _ := strconv.ParseInt(tmpstr[2], 10, 32)
			tmpdev.Usedmem = int32(devmem)
			devcores, _ := strconv.ParseInt(tmpstr[3], 10, 32)
			tmpdev.Usedcores = int32(devcores)
			contdev = append(contdev, tmpdev)
		}
	}
	klog.V(5).Infof("Finished decoding container devices. Total devices: %d", len(contdev))
	return contdev, nil
}

func DecodePodDevices(checklist map[string]string, annos map[string]string) (PodDevices, error) {
	klog.V(5).Infof("checklist is [%+v], annos is [%+v]", checklist, annos)
	if len(annos) == 0 {
		return PodDevices{}, nil
	}
	pd := make(PodDevices)
	for devID, devs := range checklist {
		str, ok := annos[devs]
		if !ok {
			continue
		}
		pd[devID] = make(PodSingleDevice, 0)
		for s := range strings.SplitSeq(str, OnePodMultiContainerSplitSymbol) {
			cd, err := DecodeContainerDevices(s)
			if err != nil {
				return PodDevices{}, nil
			}
			if len(cd) == 0 {
				continue
			}
			pd[devID] = append(pd[devID], cd)
		}
	}
	klog.InfoS("Decoded pod annos", "poddevices", pd)
	return pd, nil
}

func PlatternMIG(n *MigInUse, templates []Geometry, templateIdx int) {
	var err error
	for _, val := range templates[templateIdx] {
		count := 0
		for count < int(val.Count) {
			n.Index, err = safecast.ToInt32(templateIdx)
			if err != nil {
				continue
			}
			n.UsageList = append(n.UsageList, MigTemplateUsage{
				Name:   val.Name,
				Memory: val.Memory,
				InUse:  false,
			})
			count++
		}
	}
}

func GetDevicesUUIDList(infos []*DeviceInfo) []string {
	uuids := make([]string, 0)
	for _, info := range infos {
		uuids = append(uuids, info.ID)
	}
	return uuids
}

func CheckHealth(devType string, n *corev1.Node) (bool, bool) {
	handshake := n.Annotations[HandshakeAnnos[devType]]
	if strings.Contains(handshake, "Requesting") {
		formertime, _ := time.Parse(time.DateTime, strings.Split(handshake, "_")[1])
		return time.Now().Before(formertime.Add(time.Second * 60)), false
	} else if strings.Contains(handshake, "Deleted") {
		return true, false
	} else {
		return true, true
	}
}

// Enhanced ExtractMigTemplatesFromUUID with error handling.
func ExtractMigTemplatesFromUUID(uuid string) (int, int, error) {
	parts := strings.Split(uuid, "[")
	if len(parts) < 2 {
		return -1, -1, fmt.Errorf("invalid UUID format: missing '[' delimiter")
	}

	tmp := parts[1]
	parts = strings.Split(tmp, "]")
	if len(parts) < 2 {
		return -1, -1, fmt.Errorf("invalid UUID format: missing ']' delimiter")
	}

	tmp = parts[0]
	parts = strings.Split(tmp, "-")
	if len(parts) < 2 {
		return -1, -1, fmt.Errorf("invalid UUID format: missing '-' delimiter")
	}

	templateIdx, err := strconv.Atoi(parts[0])
	if err != nil {
		return -1, -1, fmt.Errorf("invalid template index: %v", err)
	}

	pos, err := strconv.Atoi(parts[1])
	if err != nil {
		return -1, -1, fmt.Errorf("invalid position: %v", err)
	}

	return templateIdx, pos, nil
}

func Resourcereqs(pod *corev1.Pod) (counts PodDeviceRequests) {
	counts = make(PodDeviceRequests, len(pod.Spec.Containers))
	klog.V(4).InfoS("Processing resource requirements",
		"pod", klog.KObj(pod),
		"containerCount", len(pod.Spec.Containers))
	//Count Nvidia GPU
	cnt := int32(0)
	for i := range pod.Spec.Containers {
		devices := GetDevices()
		counts[i] = make(ContainerDeviceRequests)
		klog.V(5).InfoS("Processing container resources",
			"pod", klog.KObj(pod),
			"containerIndex", i,
			"containerName", pod.Spec.Containers[i].Name)
		for idx, val := range devices {
			request := val.GenerateResourceRequests(&pod.Spec.Containers[i])
			if request.Nums > 0 {
				cnt += request.Nums
				counts[i][idx] = request
			}
		}
	}
	if cnt == 0 {
		klog.V(4).InfoS("No device requests found", "pod", klog.KObj(pod))
	} else {
		klog.V(4).InfoS("Resource requirements collected", "pod", klog.KObj(pod), "requests", counts)
	}
	return counts
}<|MERGE_RESOLUTION|>--- conflicted
+++ resolved
@@ -303,152 +303,11 @@
 	return tmp
 }
 
-<<<<<<< HEAD
-func InitDefaultDevices() {
-	configMapdata := `
-nvidia:
-  resourceCountName: "nvidia.com/gpu"
-  resourceMemoryName: "nvidia.com/gpumem"
-  resourceMemoryPercentageName: "nvidia.com/gpumem-percentage"
-  resourceCoreName: "nvidia.com/gpucores"
-  resourcePriorityName: "nvidia.com/priority"
-  overwriteEnv: false
-  defaultMemory: 0
-  defaultCores: 0
-  defaultGPUNum: 1
-cambricon:
-  resourceCountName: "cambricon.com/vmlu"
-  resourceMemoryName: "cambricon.com/mlu.smlu.vmemory"
-  resourceCoreName: "cambricon.com/mlu.smlu.vcore"
-hygon:
-  resourceCountName: "hygon.com/dcunum"
-  resourceMemoryName: "hygon.com/dcumem"
-  resourceCoreName: "hygon.com/dcucores"
-metax:
-  resourceCountName: "metax-tech.com/gpu"
-mthreads:
-  resourceCountName: "mthreads.com/vgpu"
-  resourceMemoryName: "mthreads.com/sgpu-memory"
-  resourceCoreName: "mthreads.com/sgpu-core"
-iluvatar: 
-  resourceCountName: "iluvatar.ai/vgpu"
-  resourceMemoryName: "iluvatar.ai/vcuda-memory"
-  resourceCoreName: "iluvatar.ai/vcuda-core"
-kunlun:
-  resourceCountName: "kunlunxin.com/xpu"
-awsneuron:
-  resourceCountName: "aws.amazon.com/neuron"
-  resourceCoreName: "aws.amazon.com/neuroncore"
-vnpus:
-  - chipName: "910A"
-    commonWord: "Ascend910A"
-    resourceName: "huawei.com/Ascend910A"
-    resourceMemoryName: "huawei.com/Ascend910A-memory"
-    memoryAllocatable: 32768
-    memoryCapacity: 32768
-    aiCore: 30
-    templates:
-      - name: "vir02"
-        memory: 2184
-        aiCore: 2
-      - name: "vir04"
-        memory: 4369
-        aiCore: 4
-      - name: "vir08"
-        memory: 8738
-        aiCore: 8
-      - name: "vir16"
-        memory: 17476
-        aiCore: 16
-  - chipName: 910B2
-    commonWord: Ascend910B2
-    resourceName: huawei.com/Ascend910B2
-    resourceMemoryName: huawei.com/Ascend910B2-memory
-    memoryAllocatable: 65536
-    memoryCapacity: 65536
-    aiCore: 24
-    aiCPU: 6
-    templates:
-      - name: vir03_1c_8g
-        memory: 8192
-        aiCore: 3
-        aiCPU: 1
-      - name: vir06_1c_16g
-        memory: 16384
-        aiCore: 6
-        aiCPU: 1
-      - name: vir12_3c_32g
-        memory: 32768
-        aiCore: 12
-        aiCPU: 3
-  - chipName: "910B3"
-    commonWord: "Ascend910B3"
-    resourceName: "huawei.com/Ascend910B3"
-    resourceMemoryName: "huawei.com/Ascend910B3-memory"
-    memoryAllocatable: 65536
-    memoryCapacity: 65536
-    aiCore: 20
-    aiCPU: 7
-    templates:
-      - name: "vir05_1c_16g"
-        memory: 16384
-        aiCore: 5
-        aiCPU: 1
-      - name: "vir10_3c_32g"
-        memory: 32768
-        aiCore: 10
-        aiCPU: 3
-  - chipName: 910B4
-    commonWord: Ascend910B4
-    resourceName: huawei.com/Ascend910B4
-    resourceMemoryName: huawei.com/Ascend910B4-memory
-    memoryAllocatable: 32768
-    memoryCapacity: 32768
-    aiCore: 20
-    aiCPU: 7
-    templates:
-      - name: vir05_1c_8g
-        memory: 8192
-        aiCore: 5
-        aiCPU: 1
-      - name: vir10_3c_16g
-        memory: 16384
-        aiCore: 10
-        aiCPU: 3
-  - chipName: "310P3"
-    commonWord: "Ascend310P"
-    resourceName: "huawei.com/Ascend310P"
-    resourceMemoryName: "huawei.com/Ascend310P-memory"
-    memoryAllocatable: 21527
-    memoryCapacity: 24576
-    aiCore: 8
-    aiCPU: 7
-    templates:
-      - name: "vir01"
-        memory: 3072
-        aiCore: 1
-        aiCPU: 1
-      - name: "vir02"
-        memory: 6144
-        aiCore: 2
-        aiCPU: 2
-      - name: "vir04"
-        memory: 12288
-        aiCore: 4
-        aiCPU: 4`
-
-	var yamlData Config
-	err := yaml.Unmarshal([]byte(configMapdata), &yamlData)
-	if err != nil {
-		klog.Fatalf("Failed to unmarshal default config: %v", err)
-		return
-=======
 func EncodePodSingleDevice(pd PodSingleDevice) string {
 	res := ""
 	for _, ctrdevs := range pd {
 		res = res + EncodeContainerDevices(ctrdevs)
 		res = res + OnePodMultiContainerSplitSymbol
->>>>>>> 61c6cbe7
 	}
 	klog.Infof("Encoded pod single devices %s", res)
 	return res
