/*
Copyright 2024 The HAMi Authors.

Licensed under the Apache License, Version 2.0 (the "License");
you may not use this file except in compliance with the License.
You may obtain a copy of the License at

    http://www.apache.org/licenses/LICENSE-2.0

Unless required by applicable law or agreed to in writing, software
distributed under the License is distributed on an "AS IS" BASIS,
WITHOUT WARRANTIES OR CONDITIONS OF ANY KIND, either express or implied.
See the License for the specific language governing permissions and
limitations under the License.
*/

package util

import (
	"context"
	"encoding/json"
	"errors"
	"flag"
	"fmt"
	"strconv"
	"strings"
	"time"

	"github.com/Project-HAMi/HAMi/pkg/util/client"
	"github.com/Project-HAMi/HAMi/pkg/util/nodelock"

	corev1 "k8s.io/api/core/v1"
	metav1 "k8s.io/apimachinery/pkg/apis/meta/v1"
	k8stypes "k8s.io/apimachinery/pkg/types"
	"k8s.io/klog/v2"
)

const (
	// OneContainerMultiDeviceSplitSymbol this is when one container use multi device, use : symbol to join device info.
	OneContainerMultiDeviceSplitSymbol = ":"

	// OnePodMultiContainerSplitSymbol this is when one pod having multi container and more than one container use device, use ; symbol to join device info.
	OnePodMultiContainerSplitSymbol = ";"
)

var (
	InRequestDevices map[string]string
	SupportDevices   map[string]string
	HandshakeAnnos   map[string]string
)

func init() {
	InRequestDevices = make(map[string]string)
	SupportDevices = make(map[string]string)
	HandshakeAnnos = make(map[string]string)
}

func GetNode(nodename string) (*corev1.Node, error) {
	n, err := client.GetClient().CoreV1().Nodes().Get(context.Background(), nodename, metav1.GetOptions{})
	return n, err
}

func GetPendingPod(ctx context.Context, node string) (*corev1.Pod, error) {
	pod, err := GetAllocatePodByNode(ctx, node)
	if err != nil {
		return nil, err
	}
	if pod != nil {
		return pod, nil
	}
	// filter pods for this node.
	selector := fmt.Sprintf("spec.nodeName=%s", node)
	podListOptions := metav1.ListOptions{
		FieldSelector: selector,
	}
	podlist, err := client.GetClient().CoreV1().Pods("").List(ctx, podListOptions)
	if err != nil {
		return nil, err
	}
	for _, p := range podlist.Items {
		if p.Status.Phase != corev1.PodPending {
			continue
		}
		if _, ok := p.Annotations[BindTimeAnnotations]; !ok {
			continue
		}
		if phase, ok := p.Annotations[DeviceBindPhase]; !ok {
			continue
		} else {
			if strings.Compare(phase, DeviceBindAllocating) != 0 {
				continue
			}
		}
		if n, ok := p.Annotations[AssignedNodeAnnotations]; !ok {
			continue
		} else {
			if strings.Compare(n, node) == 0 {
				return &p, nil
			}
		}
	}
	return nil, fmt.Errorf("no binding pod found on node %s", node)
}

func GetAllocatePodByNode(ctx context.Context, nodeName string) (*corev1.Pod, error) {
	node, err := client.GetClient().CoreV1().Nodes().Get(ctx, nodeName, metav1.GetOptions{})
	if err != nil {
		return nil, err
	}
	if value, ok := node.Annotations[nodelock.NodeLockKey]; ok {
		klog.V(2).Infof("node annotation key is %s, value is %s ", nodelock.NodeLockKey, value)
		_, ns, name, err := nodelock.ParseNodeLock(value)
		if err != nil {
			return nil, err
		}
		if ns == "" || name == "" {
			return nil, nil
		}
		return client.GetClient().CoreV1().Pods(ns).Get(ctx, name, metav1.GetOptions{})
	}
	return nil, nil
}

func DecodeNodeDevices(str string) ([]*DeviceInfo, error) {
	if !strings.Contains(str, OneContainerMultiDeviceSplitSymbol) {
		return []*DeviceInfo{}, errors.New("node annotations not decode successfully")
	}
	tmp := strings.Split(str, OneContainerMultiDeviceSplitSymbol)
	var retval []*DeviceInfo
	for _, val := range tmp {
		if strings.Contains(val, ",") {
			items := strings.Split(val, ",")
			if len(items) == 7 || len(items) == 8 {
				count, _ := strconv.ParseInt(items[1], 10, 32)
				devmem, _ := strconv.ParseInt(items[2], 10, 32)
				devcore, _ := strconv.ParseInt(items[3], 10, 32)
				health, _ := strconv.ParseBool(items[6])
				numa, _ := strconv.Atoi(items[5])
				mode := "hami-core"
				if len(items) == 8 {
					mode = items[7]
				}
				i := DeviceInfo{
					ID:      items[0],
					Count:   int32(count),
					Devmem:  int32(devmem),
					Devcore: int32(devcore),
					Type:    items[4],
					Numa:    numa,
					Health:  health,
					Mode:    mode,
				}
				retval = append(retval, &i)
			} else if len(items) == 8 {
				count, _ := strconv.ParseInt(items[1], 10, 32)
				devmem, _ := strconv.ParseInt(items[2], 10, 32)
				devcore, _ := strconv.ParseInt(items[3], 10, 32)
				health, _ := strconv.ParseBool(items[6])
				numa, _ := strconv.Atoi(items[5])
				index, _ := strconv.Atoi(items[7])
				i := api.DeviceInfo{
					ID:      items[0],
					Count:   int32(count),
					Devmem:  int32(devmem),
					Devcore: int32(devcore),
					Type:    items[4],
					Numa:    numa,
					Health:  health,
					Index:   index,
				}
				retval = append(retval, &i)
			} else {
				return []*DeviceInfo{}, errors.New("node annotations not decode successfully")
			}
		}
	}
	return retval, nil
}

<<<<<<< HEAD
func EncodeNodeDevices(dlist []*DeviceInfo) string {
	tmp := ""
	for _, val := range dlist {
		tmp += val.ID + "," + strconv.FormatInt(int64(val.Count), 10) + "," + strconv.Itoa(int(val.Devmem)) + "," + strconv.Itoa(int(val.Devcore)) + "," + val.Type + "," + strconv.Itoa(val.Numa) + "," + strconv.FormatBool(val.Health) + "," + val.Mode + OneContainerMultiDeviceSplitSymbol
	}
=======
func EncodeNodeDevices(dlist []*api.DeviceInfo) string {
	builder := strings.Builder{}
	for _, val := range dlist {
		builder.WriteString(val.ID)
		builder.WriteString(",")
		builder.WriteString(strconv.FormatInt(int64(val.Count), 10))
		builder.WriteString(",")
		builder.WriteString(strconv.Itoa(int(val.Devmem)))
		builder.WriteString(",")
		builder.WriteString(strconv.Itoa(int(val.Devcore)))
		builder.WriteString(",")
		builder.WriteString(val.Type)
		builder.WriteString(",")
		builder.WriteString(strconv.Itoa(val.Numa))
		builder.WriteString(",")
		builder.WriteString(strconv.FormatBool(val.Health))
		builder.WriteString(",")
		builder.WriteString(strconv.Itoa(val.Index))
		builder.WriteString(OneContainerMultiDeviceSplitSymbol)
		//tmp += val.ID + "," + strconv.FormatInt(int64(val.Count), 10) + "," + strconv.Itoa(int(val.Devmem)) + "," + strconv.Itoa(int(val.Devcore)) + "," + val.Type + "," + strconv.Itoa(val.Numa) + "," + strconv.FormatBool(val.Health) + "," + strconv.Itoa(val.Index) + OneContainerMultiDeviceSplitSymbol
	}
	tmp := builder.String()
>>>>>>> 933505b2
	klog.Infof("Encoded node Devices: %s", tmp)
	return tmp
}

func MarshalNodeDevices(dlist []*DeviceInfo) string {
	data, err := json.Marshal(dlist)
	if err != nil {
		return ""
	}
	return string(data)
}

func UnMarshalNodeDevices(str string) ([]*DeviceInfo, error) {
	var dlist []*DeviceInfo
	err := json.Unmarshal([]byte(str), &dlist)
	return dlist, err
}

func EncodeContainerDevices(cd ContainerDevices) string {
	tmp := ""
	for _, val := range cd {
		tmp += val.UUID + "," + val.Type + "," + strconv.Itoa(int(val.Usedmem)) + "," + strconv.Itoa(int(val.Usedcores)) + OneContainerMultiDeviceSplitSymbol
	}
	klog.Infof("Encoded container Devices: %s", tmp)
	return tmp
	//return strings.Join(cd, ",")
}

func EncodeContainerDeviceType(cd ContainerDevices, t string) string {
	tmp := ""
	for _, val := range cd {
		if strings.Compare(val.Type, t) == 0 {
			tmp += val.UUID + "," + val.Type + "," + strconv.Itoa(int(val.Usedmem)) + "," + strconv.Itoa(int(val.Usedcores))
		}
		tmp += OneContainerMultiDeviceSplitSymbol
	}
	klog.Infof("Encoded container Certain Device type: %s->%s", t, tmp)
	return tmp
}

func EncodePodSingleDevice(pd PodSingleDevice) string {
	res := ""
	for _, ctrdevs := range pd {
		res = res + EncodeContainerDevices(ctrdevs)
		res = res + OnePodMultiContainerSplitSymbol
	}
	klog.Infof("Encoded pod single devices %s", res)
	return res
}

func EncodePodDevices(checklist map[string]string, pd PodDevices) map[string]string {
	res := map[string]string{}
	for devType, cd := range pd {
		klog.Infoln("devtype=", devType)
		res[checklist[devType]] = EncodePodSingleDevice(cd)
	}
	klog.Infof("Encoded pod Devices %s\n", res)
	return res
}

func DecodeContainerDevices(str string) (ContainerDevices, error) {
	if len(str) == 0 {
		return ContainerDevices{}, nil
	}
	cd := strings.Split(str, OneContainerMultiDeviceSplitSymbol)
	contdev := ContainerDevices{}
	tmpdev := ContainerDevice{}
	klog.V(5).Infof("Start to decode container device %s", str)
	if len(str) == 0 {
		return ContainerDevices{}, nil
	}
	for _, val := range cd {
		if strings.Contains(val, ",") {
			//fmt.Println("cd is ", val)
			tmpstr := strings.Split(val, ",")
			if len(tmpstr) < 4 {
				return ContainerDevices{}, fmt.Errorf("pod annotation format error; information missing, please do not use nodeName field in task")
			}
			tmpdev.UUID = tmpstr[0]
			tmpdev.Type = tmpstr[1]
			devmem, _ := strconv.ParseInt(tmpstr[2], 10, 32)
			tmpdev.Usedmem = int32(devmem)
			devcores, _ := strconv.ParseInt(tmpstr[3], 10, 32)
			tmpdev.Usedcores = int32(devcores)
			contdev = append(contdev, tmpdev)
		}
	}
	klog.V(5).Infof("Finished decoding container devices. Total devices: %d", len(contdev))
	return contdev, nil
}

func DecodePodDevices(checklist map[string]string, annos map[string]string) (PodDevices, error) {
	klog.V(5).Infof("checklist is [%+v], annos is [%+v]", checklist, annos)
	if len(annos) == 0 {
		return PodDevices{}, nil
	}
	pd := make(PodDevices)
	for devID, devs := range checklist {
		str, ok := annos[devs]
		if !ok {
			continue
		}
		pd[devID] = make(PodSingleDevice, 0)
		for _, s := range strings.Split(str, OnePodMultiContainerSplitSymbol) {
			cd, err := DecodeContainerDevices(s)
			if err != nil {
				return PodDevices{}, nil
			}
			if len(cd) == 0 {
				continue
			}
			pd[devID] = append(pd[devID], cd)
		}
	}
	klog.InfoS("Decoded pod annos", "poddevices", pd)
	return pd, nil
}

func PatchNodeAnnotations(node *corev1.Node, annotations map[string]string) error {
	type patchMetadata struct {
		Annotations map[string]string `json:"annotations,omitempty"`
	}
	type patchPod struct {
		Metadata patchMetadata `json:"metadata"`
		//Spec     patchSpec     `json:"spec,omitempty"`
	}

	p := patchPod{}
	p.Metadata.Annotations = annotations

	bytes, err := json.Marshal(p)
	if err != nil {
		return err
	}
	_, err = client.GetClient().CoreV1().Nodes().
		Patch(context.Background(), node.Name, k8stypes.StrategicMergePatchType, bytes, metav1.PatchOptions{})
	if err != nil {
		klog.Infoln("annotations=", annotations)
		klog.Infof("patch pod %v failed, %v", node.Name, err)
	}
	return err
}

func PatchPodAnnotations(pod *corev1.Pod, annotations map[string]string) error {
	type patchMetadata struct {
		Annotations map[string]string `json:"annotations,omitempty"`
		Labels      map[string]string `json:"labels,omitempty"`
	}
	type patchPod struct {
		Metadata patchMetadata `json:"metadata"`
		//Spec     patchSpec     `json:"spec,omitempty"`
	}

	p := patchPod{}
	p.Metadata.Annotations = annotations
	label := make(map[string]string)
	if v, ok := annotations[AssignedNodeAnnotations]; ok && v != "" {
		label[AssignedNodeAnnotations] = v
		p.Metadata.Labels = label
	}

	bytes, err := json.Marshal(p)
	if err != nil {
		return err
	}
	klog.V(5).Infof("patch pod %s/%s annotation content is %s", pod.Namespace, pod.Name, string(bytes))
	_, err = client.GetClient().CoreV1().Pods(pod.Namespace).
		Patch(context.Background(), pod.Name, k8stypes.StrategicMergePatchType, bytes, metav1.PatchOptions{})
	if err != nil {
		klog.Infof("patch pod %v failed, %v", pod.Name, err)
	}
	return err
}

func InitKlogFlags() *flag.FlagSet {
	// Init log flags
	flagset := flag.NewFlagSet("klog", flag.ExitOnError)
	klog.InitFlags(flagset)

	return flagset
}

func CheckHealth(devType string, n *corev1.Node) (bool, bool) {
	handshake := n.Annotations[HandshakeAnnos[devType]]
	if strings.Contains(handshake, "Requesting") {
		formertime, _ := time.Parse("2006.01.02 15:04:05", strings.Split(handshake, "_")[1])
		return time.Now().Before(formertime.Add(time.Second * 60)), false
	} else if strings.Contains(handshake, "Deleted") {
		return true, false
	} else {
		return true, true
	}
}

func MarkAnnotationsToDelete(devType string, nn string) error {
	tmppat := make(map[string]string)
	tmppat[devType] = "Deleted_" + time.Now().Format("2006.01.02 15:04:05")
	n, err := GetNode(nn)
	if err != nil {
		klog.Errorln("get node failed", err.Error())
		return err
	}
	return PatchNodeAnnotations(n, tmppat)
}

func ExtractMigTemplatesFromUUID(uuid string) (int, int) {
	tmp := strings.Split(uuid, "[")[1]
	tmp = strings.Split(tmp, "]")[0]
	templateIdx, _ := strconv.Atoi(strings.Split(tmp, "-")[0])
	pos, _ := strconv.Atoi(strings.Split(tmp, "-")[1])
	return templateIdx, pos
}

func PlatternMIG(n *MigInUse, templates []Geometry, templateIdx int) {
	for _, val := range templates[templateIdx] {
		count := 0
		for count < int(val.Count) {
			n.Index = int32(templateIdx)
			n.UsageList = append(n.UsageList, MigTemplateUsage{
				Name:   val.Name,
				Memory: val.Memory,
				InUse:  false,
			})
			count++
		}
	}
}<|MERGE_RESOLUTION|>--- conflicted
+++ resolved
@@ -130,15 +130,17 @@
 	for _, val := range tmp {
 		if strings.Contains(val, ",") {
 			items := strings.Split(val, ",")
-			if len(items) == 7 || len(items) == 8 {
+			if len(items) == 7 || len(items) == 9 {
 				count, _ := strconv.ParseInt(items[1], 10, 32)
 				devmem, _ := strconv.ParseInt(items[2], 10, 32)
 				devcore, _ := strconv.ParseInt(items[3], 10, 32)
 				health, _ := strconv.ParseBool(items[6])
 				numa, _ := strconv.Atoi(items[5])
 				mode := "hami-core"
-				if len(items) == 8 {
-					mode = items[7]
+				index := 0
+				if len(items) == 9 {
+					index, _ = strconv.Atoi(items[7])
+					mode = items[8]
 				}
 				i := DeviceInfo{
 					ID:      items[0],
@@ -149,24 +151,7 @@
 					Numa:    numa,
 					Health:  health,
 					Mode:    mode,
-				}
-				retval = append(retval, &i)
-			} else if len(items) == 8 {
-				count, _ := strconv.ParseInt(items[1], 10, 32)
-				devmem, _ := strconv.ParseInt(items[2], 10, 32)
-				devcore, _ := strconv.ParseInt(items[3], 10, 32)
-				health, _ := strconv.ParseBool(items[6])
-				numa, _ := strconv.Atoi(items[5])
-				index, _ := strconv.Atoi(items[7])
-				i := api.DeviceInfo{
-					ID:      items[0],
-					Count:   int32(count),
-					Devmem:  int32(devmem),
-					Devcore: int32(devcore),
-					Type:    items[4],
-					Numa:    numa,
-					Health:  health,
-					Index:   index,
+					Index:   uint(index),
 				}
 				retval = append(retval, &i)
 			} else {
@@ -177,14 +162,7 @@
 	return retval, nil
 }
 
-<<<<<<< HEAD
 func EncodeNodeDevices(dlist []*DeviceInfo) string {
-	tmp := ""
-	for _, val := range dlist {
-		tmp += val.ID + "," + strconv.FormatInt(int64(val.Count), 10) + "," + strconv.Itoa(int(val.Devmem)) + "," + strconv.Itoa(int(val.Devcore)) + "," + val.Type + "," + strconv.Itoa(val.Numa) + "," + strconv.FormatBool(val.Health) + "," + val.Mode + OneContainerMultiDeviceSplitSymbol
-	}
-=======
-func EncodeNodeDevices(dlist []*api.DeviceInfo) string {
 	builder := strings.Builder{}
 	for _, val := range dlist {
 		builder.WriteString(val.ID)
@@ -201,12 +179,13 @@
 		builder.WriteString(",")
 		builder.WriteString(strconv.FormatBool(val.Health))
 		builder.WriteString(",")
-		builder.WriteString(strconv.Itoa(val.Index))
+		builder.WriteString(strconv.Itoa(int(val.Index)))
+		builder.WriteString(",")
+		builder.WriteString(val.Mode)
 		builder.WriteString(OneContainerMultiDeviceSplitSymbol)
 		//tmp += val.ID + "," + strconv.FormatInt(int64(val.Count), 10) + "," + strconv.Itoa(int(val.Devmem)) + "," + strconv.Itoa(int(val.Devcore)) + "," + val.Type + "," + strconv.Itoa(val.Numa) + "," + strconv.FormatBool(val.Health) + "," + strconv.Itoa(val.Index) + OneContainerMultiDeviceSplitSymbol
 	}
 	tmp := builder.String()
->>>>>>> 933505b2
 	klog.Infof("Encoded node Devices: %s", tmp)
 	return tmp
 }
