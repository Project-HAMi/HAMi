--- conflicted
+++ resolved
@@ -111,18 +111,9 @@
 	devs := plugin.Devices()
 	klog.V(5).InfoS("getAPIDevices", "devices", devs)
 	nvml.Init()
-<<<<<<< HEAD
 	res := make([]*util.DeviceInfo, 0, len(devs))
-	idx := 0
-	for idx < len(devs) {
-		ndev, ret := nvml.DeviceGetHandleByIndex(idx)
-		//ndev, err := nvml.NewDevice(uint(idx))
-		//klog.V(3).Infoln("ndev type=", ndev.Model)
-=======
-	res := make([]*api.DeviceInfo, 0, len(devs))
 	for UUID := range devs {
 		ndev, ret := nvml.DeviceGetHandleByUUID(UUID)
->>>>>>> 94ba8336
 		if ret != nvml.SUCCESS {
 			klog.Errorln("nvml new device by index error uuid=", UUID, "err=", ret)
 			panic(0)
@@ -170,6 +161,7 @@
 		}
 		res = append(res, &util.DeviceInfo{
 			ID:      UUID,
+			Index:   uint(idx),
 			Count:   int32(plugin.schedulerConfig.DeviceSplitCount),
 			Devmem:  registeredmem,
 			Devcore: int32(plugin.schedulerConfig.DeviceCoreScaling * 100),
