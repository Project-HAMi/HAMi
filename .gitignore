--- conflicted
+++ resolved
@@ -4,10 +4,5 @@
 device_plugin.sh
 libvgpu/build
 updateso.sh
-<<<<<<< HEAD
 libvgpu.so
-.idea
-vendor
-=======
-.idea
->>>>>>> 05dadcbc
+.idea