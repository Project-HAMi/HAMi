package main

import (
	"fmt"
	"log"
	"net/http"
	"strings"

	"github.com/prometheus/client_golang/prometheus"
	"github.com/prometheus/client_golang/prometheus/promhttp"
)

// ClusterManager is an example for a system that might have been built without
// Prometheus in mind. It models a central manager of jobs running in a
// cluster. Thus, we implement a custom Collector called
// ClusterManagerCollector, which collects information from a ClusterManager
// using its provided methods and turns them into Prometheus Metrics for
// collection.
//
// An additional challenge is that multiple instances of the ClusterManager are
// run within the same binary, each in charge of a different zone. We need to
// make use of wrapping Registerers to be able to register each
// ClusterManagerCollector instance with Prometheus.
type ClusterManager struct {
	Zone string
	// Contains many more fields not listed in this example.
}

// ReallyExpensiveAssessmentOfTheSystemState is a mock for the data gathering a
// real cluster manager would have to do. Since it may actually be really
// expensive, it must only be called once per collection. This implementation,
// obviously, only returns some made-up data.
func (c *ClusterManager) ReallyExpensiveAssessmentOfTheSystemState() (
	oomCountByHost map[string]int, ramUsageByHost map[string]float64,
) {
	// Just example fake data.
	oomCountByHost = map[string]int{
		"foo.example.org": 42,
		"bar.example.org": 2001,
	}
	ramUsageByHost = map[string]float64{
		"foo.example.org": 6.023e23,
		"bar.example.org": 3.14,
	}
	return
}

// ClusterManagerCollector implements the Collector interface.
type ClusterManagerCollector struct {
	ClusterManager *ClusterManager
}

// Describe is implemented with DescribeByCollect. That's possible because the
// Collect method will always return the same two metrics with the same two
// descriptors.
func (cc ClusterManagerCollector) Describe(ch chan<- *prometheus.Desc) {
	prometheus.DescribeByCollect(cc, ch)
}

// Collect first triggers the ReallyExpensiveAssessmentOfTheSystemState. Then it
// creates constant metrics for each host on the fly based on the returned data.
//
// Note that Collect could be called concurrently, so we depend on
// ReallyExpensiveAssessmentOfTheSystemState to be concurrency-safe.
func (cc ClusterManagerCollector) Collect(ch chan<- prometheus.Metric) {
	fmt.Println("begin collect")
	nodevGPUMemoryLimitDesc := prometheus.NewDesc(
		"GPUDeviceMemoryLimit",
		"Device memory limit for a certain GPU",
		[]string{"nodeid", "deviceuuid", "deviceidx"}, nil,
	)
	nodevGPUCoreLimitDesc := prometheus.NewDesc(
		"GPUDeviceCoreLimit",
		"Device memory core limit for a certain GPU",
		[]string{"nodeid", "deviceuuid", "deviceidx"}, nil,
	)
	nodevGPUMemoryAllocatedDesc := prometheus.NewDesc(
		"GPUDeviceMemoryAllocated",
		"Device memory allocated for a certain GPU",
		[]string{"nodeid", "deviceuuid", "deviceidx", "devicecores"}, nil,
	)
	nodevGPUSharedNumDesc := prometheus.NewDesc(
		"GPUDeviceSharedNum",
		"Number of containers sharing this GPU",
		[]string{"nodeid", "deviceuuid", "deviceidx"}, nil,
	)

	nodeGPUCoreAllocatedDesc := prometheus.NewDesc(
		"GPUDeviceCoreAllocated",
		"Device core allocated for a certain GPU",
		[]string{"nodeid", "deviceuuid", "deviceidx"}, nil,
	)
	nodeGPUOverview := prometheus.NewDesc(
		"nodeGPUOverview",
		"GPU overview on a certain node",
		[]string{"nodeid", "deviceuuid", "deviceidx", "devicecores", "sharedcontainers", "devicememorylimit", "devicetype"}, nil,
	)
	nodeGPUMemoryPercentage := prometheus.NewDesc(
		"nodeGPUMemoryPercentage",
		"GPU Memory Allocated Percentage on a certain GPU",
		[]string{"nodeid", "deviceuuid", "deviceidx"}, nil,
	)
	nu := sher.InspectAllNodesUsage()
	for nodeID, val := range *nu {
		for _, devs := range val.Devices {
			ch <- prometheus.MustNewConstMetric(
				nodevGPUMemoryLimitDesc,
				prometheus.GaugeValue,
				float64(devs.Totalmem)*float64(1024)*float64(1024),
				nodeID, devs.Id, fmt.Sprint(devs.Index),
			)
			ch <- prometheus.MustNewConstMetric(
				nodevGPUCoreLimitDesc,
				prometheus.GaugeValue,
				float64(devs.Totalcore),
				nodeID, devs.Id, fmt.Sprint(devs.Index),
			)
			ch <- prometheus.MustNewConstMetric(
				nodevGPUMemoryAllocatedDesc,
				prometheus.GaugeValue,
				float64(devs.Usedmem)*float64(1024)*float64(1024),
				nodeID, devs.Id, fmt.Sprint(devs.Index), fmt.Sprint(devs.Usedcores),
			)
			ch <- prometheus.MustNewConstMetric(
				nodevGPUSharedNumDesc,
				prometheus.GaugeValue,
				float64(devs.Used),
				nodeID, devs.Id, fmt.Sprint(devs.Index),
			)

			ch <- prometheus.MustNewConstMetric(
				nodeGPUCoreAllocatedDesc,
				prometheus.GaugeValue,
				float64(devs.Usedcores),
				nodeID, devs.Id, fmt.Sprint(devs.Index),
			)
			ch <- prometheus.MustNewConstMetric(
				nodeGPUOverview,
				prometheus.GaugeValue,
				float64(devs.Usedmem)*float64(1024)*float64(1024),
				nodeID, devs.Id, fmt.Sprint(devs.Index), fmt.Sprint(devs.Usedcores), fmt.Sprint(devs.Used), fmt.Sprint(devs.Totalmem), devs.Type,
			)
			ch <- prometheus.MustNewConstMetric(
				nodeGPUMemoryPercentage,
				prometheus.GaugeValue,
				float64(devs.Usedmem)/float64(devs.Totalmem),
				nodeID, devs.Id, fmt.Sprint(devs.Index),
			)
		}
	}

	ctrvGPUDeviceAllocatedDesc := prometheus.NewDesc(
		"vGPUPodsDeviceAllocated",
		"vGPU Allocated from pods",
		[]string{"podnamespace", "nodename", "podname", "containeridx", "deviceuuid", "deviceusedcore"}, nil,
	)
	ctrvGPUdeviceAllocatedMemoryPercentageDesc := prometheus.NewDesc(
		"vGPUMemoryPercentage",
		"vGPU memory percentage allocated from a container",
		[]string{"podnamespace", "nodename", "podname", "containeridx", "deviceuuid"}, nil,
	)
	ctrvGPUdeviceAllocateCorePercentageDesc := prometheus.NewDesc(
		"vGPUCorePercentage",
		"vGPU core allocated from a container",
<<<<<<< HEAD
		[]string{"podnamespace", "nmodename", "podname", "containeridx", "deviceuuid"}, nil,
=======
		[]string{"namespace", "nodename", "podname", "containeridx", "deviceuuid"}, nil,
>>>>>>> e49528f2
	)
	schedpods, _ := sher.GetScheduledPods()
	for _, val := range schedpods {
		for ctridx, ctrval := range val.Devices {
			for _, ctrdevval := range ctrval {
				fmt.Println("Collecting", val.Namespace, val.NodeID, val.Name, ctrdevval.UUID, ctrdevval.Usedcores, ctrdevval.Usedmem)
				ch <- prometheus.MustNewConstMetric(
					ctrvGPUDeviceAllocatedDesc,
					prometheus.GaugeValue,
					float64(ctrdevval.Usedmem)*float64(1024)*float64(1024),
					val.Namespace, val.NodeID, val.Name, fmt.Sprint(ctridx), ctrdevval.UUID, fmt.Sprint(ctrdevval.Usedcores))
				var totaldev int32
				found := false
				for _, ni := range *nu {
					for _, nodedev := range ni.Devices {
						//fmt.Println("uuid=", nodedev.Id, ctrdevval.UUID)
						if strings.Compare(nodedev.Id, ctrdevval.UUID) == 0 {
							totaldev = nodedev.Totalmem
							found = true
							break
						}
					}
					if found {
						break
					}
				}
				if totaldev > 0 {
					ch <- prometheus.MustNewConstMetric(
						ctrvGPUdeviceAllocatedMemoryPercentageDesc,
						prometheus.GaugeValue,
						float64(ctrdevval.Usedmem)/float64(totaldev),
						val.Namespace, val.NodeID, val.Name, fmt.Sprint(ctridx), ctrdevval.UUID)
				}
				ch <- prometheus.MustNewConstMetric(
					ctrvGPUdeviceAllocateCorePercentageDesc,
					prometheus.GaugeValue,
					float64(ctrdevval.Usedcores),
					val.Namespace, val.NodeID, val.Name, fmt.Sprint(ctridx), ctrdevval.UUID)
			}
		}
	}
}

// NewClusterManager first creates a Prometheus-ignorant ClusterManager
// instance. Then, it creates a ClusterManagerCollector for the just created
// ClusterManager. Finally, it registers the ClusterManagerCollector with a
// wrapping Registerer that adds the zone as a label. In this way, the metrics
// collected by different ClusterManagerCollectors do not collide.
func NewClusterManager(zone string, reg prometheus.Registerer) *ClusterManager {
	c := &ClusterManager{
		Zone: zone,
	}
	cc := ClusterManagerCollector{ClusterManager: c}
	prometheus.WrapRegistererWith(prometheus.Labels{"zone": zone}, reg).MustRegister(cc)
	return c
}

func initmetrics() {
	// Since we are dealing with custom Collector implementations, it might
	// be a good idea to try it out with a pedantic registry.
	fmt.Println("Initializing metrics...")
	reg := prometheus.NewRegistry()

	// Construct cluster managers. In real code, we would assign them to
	// variables to then do something with them.
	NewClusterManager("vGPU", reg)
	//NewClusterManager("ca", reg)

	// Add the standard process and Go metrics to the custom registry.
	//reg.MustRegister(
	//	prometheus.NewProcessCollector(prometheus.ProcessCollectorOpts{}),
	//	prometheus.NewGoCollector(),
	//)

	http.Handle("/metrics", promhttp.HandlerFor(reg, promhttp.HandlerOpts{}))
	log.Fatal(http.ListenAndServe(":9395", nil))
}<|MERGE_RESOLUTION|>--- conflicted
+++ resolved
@@ -162,11 +162,7 @@
 	ctrvGPUdeviceAllocateCorePercentageDesc := prometheus.NewDesc(
 		"vGPUCorePercentage",
 		"vGPU core allocated from a container",
-<<<<<<< HEAD
-		[]string{"podnamespace", "nmodename", "podname", "containeridx", "deviceuuid"}, nil,
-=======
-		[]string{"namespace", "nodename", "podname", "containeridx", "deviceuuid"}, nil,
->>>>>>> e49528f2
+		[]string{"podnamespace", "nodename", "podname", "containeridx", "deviceuuid"}, nil,
 	)
 	schedpods, _ := sher.GetScheduledPods()
 	for _, val := range schedpods {
