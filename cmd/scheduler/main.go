--- conflicted
+++ resolved
@@ -68,13 +68,8 @@
 	defer sher.Stop()
 
 	// start monitor metrics
-<<<<<<< HEAD
 	go sher.RegisterFromNodeAnnotatons()
 	go initMetrics(config.MetricsBindAddress)
-=======
-	go sher.RegisterFromNodeAnnotations()
-	go initmetrics(config.MetricsBindAddress)
->>>>>>> eaff0fe6
 
 	// start http server
 	router := httprouter.New()
