# Default values for hami-vgpu.

nameOverride: ""
fullnameOverride: ""
imagePullSecrets: [ ]
version: "v2.4.1"

#Nvidia GPU Parameters
resourceName: "nvidia.com/gpu"
resourceMem: "nvidia.com/gpumem"
resourceMemPercentage: "nvidia.com/gpumem-percentage"
resourceCores: "nvidia.com/gpucores"
resourcePriority: "nvidia.com/priority"

#MLU Parameters
mluResourceName: "cambricon.com/vmlu"
mluResourceMem: "cambricon.com/mlu.smlu.vmemory"
mluResourceCores: "cambricon.com/mlu.smlu.vcore"

#Hygon DCU Parameters
dcuResourceName: "hygon.com/dcunum"
dcuResourceMem: "hygon.com/dcumem"
dcuResourceCores: "hygon.com/dcucores"

#Iluvatar GPU Parameters
iluvatarResourceName: "iluvatar.ai/vgpu"
iluvatarResourceMem: "iluvatar.ai/vcuda-memory"
iluvatarResourceCore: "iluvatar.ai/vcuda-core"

schedulerName: "hami-scheduler"

podSecurityPolicy:
  enabled: false

global:
  gpuHookPath: /usr/local
  labels: {}
  annotations: {}
  managedNodeSelectorEnable: false
  managedNodeSelector:
    usage: "gpu"


scheduler:
  # @param nodeName defines the node name and the nvidia-vgpu-scheduler-scheduler will schedule to the node.
  # if we install the nvidia-vgpu-scheduler-scheduler as default scheduler, we need to remove the k8s default
  # scheduler pod from the cluster first, we must specify node name to skip the schedule workflow.
  nodeName: ""
  #nodeLabelSelector:
  #  "gpu": "on"
  overwriteEnv: "false"
  defaultSchedulerPolicy:
    nodeSchedulerPolicy: binpack
    gpuSchedulerPolicy: spread
  metricsBindAddress: ":9395"
  livenessProbe: false
  leaderElect: true
  kubeScheduler:
    # @param enabled indicate whether to run kube-scheduler container in the scheduler pod, it's true by default.
    enabled: true
    image: registry.cn-hangzhou.aliyuncs.com/google_containers/kube-scheduler
    imageTag: ""
    imagePullPolicy: IfNotPresent
    extraNewArgs:
      - --config=/config/config.yaml
      - -v=4
    extraArgs:
      - --policy-config-file=/config/config.json
      - -v=4
  extender:
    image: "projecthami/hami"
    imagePullPolicy: IfNotPresent
    extraArgs:
      - --debug
      - -v=4
  serviceMonitor:
    enable: false
  podAnnotations: {}
  tolerations: []
  #serviceAccountName: "hami-vgpu-scheduler-sa"
  admissionWebhook:
    customURL:
      enabled: false
      # must be an endpoint using https.
      # should generate host certs here
      host: 127.0.0.1 # hostname or ip, can be your node'IP if you want to use https://<nodeIP>:<schedulerPort>/<path>
      port: 31998
      path: /webhook
    whitelistNamespaces:
    # Specify the namespaces that the webhook will not be applied to.
      # - default
      # - kube-system
      # - istio-system
    reinvocationPolicy: Never
    failurePolicy: Ignore
  patch:
    image: docker.io/jettech/kube-webhook-certgen:v1.5.2
    imageNew: liangjw/kube-webhook-certgen:v1.1.1
    imagePullPolicy: IfNotPresent
    priorityClassName: ""
    podAnnotations: {}
    nodeSelector: {}
    tolerations: []
    runAsUser: 2000
  service:
    httpPort: 443
    schedulerPort: 31998
    monitorPort: 31993
    labels: {}
    annotations: {}

devicePlugin:
  image: "projecthami/hami"
  monitorimage: "projecthami/hami"
  monitorctrPath: /usr/local/vgpu/containers
  imagePullPolicy: IfNotPresent
  deviceSplitCount: 10
  deviceMemoryScaling: 1
  deviceCoreScaling: 1
  runtimeClassName: ""
  migStrategy: "none"
  disablecorelimit: "false"
  extraArgs:
    - -v=false
  
  service:
    httpPort: 31992
    
  pluginPath: /var/lib/kubelet/device-plugins
  libPath: /usr/local/vgpu

  podAnnotations: {}
  nvidianodeSelector:
    gpu: "on"
  tolerations: []
<<<<<<< HEAD

devices:
  mthreads:
    enabled: false
    customresources:
      - mthreads.com/vgpu
  ascend:
    enabled: false
    image: ""
    imagePullPolicy: IfNotPresent
    extraArgs: []
    nodeSelector:
      ascend: "on"
    tolerations: []
    customresources:
      - huawei.com/Ascend910A
      - huawei.com/Ascend910A-memory
      - huawei.com/Ascend910B
      - huawei.com/Ascend910B-memory
      - huawei.com/Ascend310P
      - huawei.com/Ascend310P-memory
=======
  serviceMonitor:
    enable: false
>>>>>>> a3e442b3
<|MERGE_RESOLUTION|>--- conflicted
+++ resolved
@@ -133,7 +133,8 @@
   nvidianodeSelector:
     gpu: "on"
   tolerations: []
-<<<<<<< HEAD
+  serviceMonitor:
+    enable: false
 
 devices:
   mthreads:
@@ -154,8 +155,4 @@
       - huawei.com/Ascend910B
       - huawei.com/Ascend910B-memory
       - huawei.com/Ascend310P
-      - huawei.com/Ascend310P-memory
-=======
-  serviceMonitor:
-    enable: false
->>>>>>> a3e442b3
+      - huawei.com/Ascend310P-memory