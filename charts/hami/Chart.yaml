apiVersion: v2
name: hami
<<<<<<< HEAD
version: 2.6.1
kubeVersion: ">= 1.18.0-0"
=======
>>>>>>> bc5dc023
description: Heterogeneous AI Computing Virtualization Middleware

# A chart can be either an 'application' or a 'library' chart.
#
# Application charts are a collection of templates that can be packaged into versioned archives
# to be deployed.
#
# Library charts provide useful utilities or functions for the chart developer. They're included as
# a dependency of application charts to inject those utilities and functions into the rendering
# pipeline. Library charts do not define any templates and therefore cannot be deployed.
type: application

# This is the chart version. This version number should be incremented each time you make changes
# to the chart and its templates, including the app version.
# Versions are expected to follow Semantic Versioning (https://semver.org/)
version: 2.6.0

# This is the version number of the application being deployed. This version number should be
# incremented each time you make changes to the application. Versions are not expected to
# follow Semantic Versioning. They should reflect the version the application is using.
# It is recommended to use it with quotes.
appVersion: "2.6.0"

kubeVersion: ">= 1.18.0-0"

keywords:
  - vgpu
  - gpu

sources:
  - "https://github.com/Project-HAMi/HAMi"

maintainers:
  - name: limengxuan
    email: archlitchi@gmail.com
  - name: zhangxiao
<<<<<<< HEAD
    email: xiaozhang0210@hotmail.com
appVersion: "2.6.1"
=======
    email: xiaozhang0210@hotmail.com
>>>>>>> bc5dc023
<|MERGE_RESOLUTION|>--- conflicted
+++ resolved
@@ -1,10 +1,5 @@
 apiVersion: v2
 name: hami
-<<<<<<< HEAD
-version: 2.6.1
-kubeVersion: ">= 1.18.0-0"
-=======
->>>>>>> bc5dc023
 description: Heterogeneous AI Computing Virtualization Middleware
 
 # A chart can be either an 'application' or a 'library' chart.
@@ -20,13 +15,13 @@
 # This is the chart version. This version number should be incremented each time you make changes
 # to the chart and its templates, including the app version.
 # Versions are expected to follow Semantic Versioning (https://semver.org/)
-version: 2.6.0
+version: 2.6.1
 
 # This is the version number of the application being deployed. This version number should be
 # incremented each time you make changes to the application. Versions are not expected to
 # follow Semantic Versioning. They should reflect the version the application is using.
 # It is recommended to use it with quotes.
-appVersion: "2.6.0"
+appVersion: "2.6.1"
 
 kubeVersion: ">= 1.18.0-0"
 
@@ -41,9 +36,4 @@
   - name: limengxuan
     email: archlitchi@gmail.com
   - name: zhangxiao
-<<<<<<< HEAD
     email: xiaozhang0210@hotmail.com
-appVersion: "2.6.1"
-=======
-    email: xiaozhang0210@hotmail.com
->>>>>>> bc5dc023
