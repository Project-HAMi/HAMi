apiVersion: apps/v1
kind: Deployment
metadata:
  name: {{ include "hami-vgpu.scheduler" . }}
  labels:
    app.kubernetes.io/component: hami-scheduler
    {{- include "hami-vgpu.labels" . | nindent 4 }}
    {{- with .Values.global.labels }}
    {{- toYaml . | nindent 4 }}
    {{- end }}
  {{- if .Values.global.annotations }}
  annotations: {{ toYaml .Values.global.annotations | nindent 4}}
  {{- end }}
spec:
  replicas: 1
  selector:
    matchLabels:
      app.kubernetes.io/component: hami-scheduler
      {{- include "hami-vgpu.selectorLabels" . | nindent 6 }}
  template:
    metadata:
      labels:
        app.kubernetes.io/component: hami-scheduler
        {{- include "hami-vgpu.selectorLabels" . | nindent 8 }}
        hami.io/webhook: ignore
      {{- if .Values.scheduler.podAnnotations }}
      annotations: {{ toYaml .Values.scheduler.podAnnotations | nindent 8 }}
      {{- end }}
    spec:
      {{- include "hami-vgpu.imagePullSecrets" . | nindent 6}}
      serviceAccountName: {{ include "hami-vgpu.scheduler" . }}
      priorityClassName: system-node-critical
      containers:
      {{- if .Values.scheduler.kubeScheduler.enabled }}
        - name: kube-scheduler
          image: {{ .Values.scheduler.kubeScheduler.image }}:{{ .Values.scheduler.kubeScheduler.imageTag }}
          imagePullPolicy: {{ .Values.scheduler.kubeScheduler.imagePullPolicy | quote }}
          command:
            - kube-scheduler
            {{- if ge (.Values.scheduler.kubeScheduler.imageTag | substr 3 5| atoi) 22}}
            {{- range .Values.scheduler.kubeScheduler.extraNewArgs }}
            - {{ . }}
            {{- end }}
            {{- else }}
            - --scheduler-name={{ .Values.schedulerName }}
            {{- range .Values.scheduler.kubeScheduler.extraArgs }}
            - {{ . }}
            {{- end }}
            {{- end }}
            - --leader-elect={{ .Values.scheduler.leaderElect }}
            - --leader-elect-resource-name={{ .Values.schedulerName }}
            - --leader-elect-resource-namespace={{ .Release.Namespace }}
          volumeMounts:
            - name: scheduler-config
              mountPath: /config
        {{- end }}
          {{- if .Values.scheduler.livenessProbe }}
          livenessProbe:
            failureThreshold: 8
            httpGet:
              path: /healthz
              port: 10259
              scheme: HTTPS
            initialDelaySeconds: 10
            periodSeconds: 10
            successThreshold: 1
            timeoutSeconds: 15
          {{- end }}
        - name: vgpu-scheduler-extender
          image: {{ .Values.scheduler.extender.image }}:{{ .Values.version }}
          imagePullPolicy: {{ .Values.scheduler.extender.imagePullPolicy | quote }}
          env:
          {{- if .Values.global.vmBmMixMode }}
          {{- range $key, $value := .Values.global.vmBmMixModeSelector }}
            - name: NODE_SELECTOR_{{ $key | upper | replace "-" "_" }}
              value: "{{ $value }}"
          {{- end }}
          {{- end }}
          command:
            - scheduler
            - --resource-name={{ .Values.resourceName }}
            - --resource-mem={{ .Values.resourceMem }}
            - --resource-cores={{ .Values.resourceCores }}
            - --resource-mem-percentage={{ .Values.resourceMemPercentage }}
            - --resource-priority={{ .Values.resourcePriority }}
            - --http_bind=0.0.0.0:443
            - --cert_file=/tls/tls.crt
            - --key_file=/tls/tls.key
            - --scheduler-name={{ .Values.schedulerName }}
            - --metrics-bind-address={{ .Values.scheduler.metricsBindAddress }}
            - --default-mem={{ .Values.scheduler.defaultMem }}
            - --default-gpu={{ .Values.scheduler.defaultGPUNum }}
            - --default-cores={{ .Values.scheduler.defaultCores }}
            - --iluvatar-memory={{ .Values.iluvatarResourceMem }}
            - --iluvatar-cores={{ .Values.iluvatarResourceCore }}
            - --cambricon-mlu-name={{ .Values.mluResourceName }}
            - --cambricon-mlu-memory={{ .Values.mluResourceMem }}
            - --cambricon-mlu-cores={{ .Values.mluResourceCores }}
            - --ascend-name={{ .Values.ascendResourceName }}
            - --ascend-memory={{ .Values.ascendResourceMem }}
            - --ascend310p-name={{ .Values.ascend310PResourceName }}
            - --ascend310p-memory={{ .Values.ascend310PResourceMem }}
            - --overwrite-env={{ .Values.scheduler.overwriteEnv }}
            - --node-scheduler-policy={{ .Values.scheduler.defaultSchedulerPolicy.nodeSchedulerPolicy }}
            - --gpu-scheduler-policy={{ .Values.scheduler.defaultSchedulerPolicy.gpuSchedulerPolicy }}
            {{- range .Values.scheduler.extender.extraArgs }}
            - {{ . }}
            {{- end }}
          ports:
            - name: http
              containerPort: 443
              protocol: TCP
          volumeMounts:
            - name: tls-config
              mountPath: /tls
          {{- if .Values.scheduler.livenessProbe }}
          livenessProbe:
            httpGet:
              path: /healthz
              port: 443
              scheme: HTTPS
            initialDelaySeconds: 10
            periodSeconds: 10
            failureThreshold: 3
<<<<<<< HEAD
            timeoutSeconds: 5
=======
          {{- end }}
>>>>>>> 22ef124e
      volumes:
        - name: tls-config
          secret:
            secretName: {{ template "hami-vgpu.scheduler.tls" . }}
        {{- if .Values.scheduler.kubeScheduler.enabled }}
        - name: scheduler-config
          configMap:
            {{- if ge (.Values.scheduler.kubeScheduler.imageTag | substr 3 5| atoi) 22 }}
            name: {{ template "hami-vgpu.scheduler" . }}-newversion
            {{- else }}
            name: {{ template "hami-vgpu.scheduler" . }}
            {{- end }}
        {{- end }}
      {{- if .Values.scheduler.nodeSelector }}
      nodeSelector: {{ toYaml .Values.scheduler.nodeSelector | nindent 8 }}
      {{- end }}
      {{- if .Values.scheduler.tolerations }}
      tolerations: {{ toYaml .Values.scheduler.tolerations | nindent 8 }}
      {{- end }}
      {{- if .Values.scheduler.nodeName }}
      nodeName: {{ .Values.scheduler.nodeName }}
      {{- end }}<|MERGE_RESOLUTION|>--- conflicted
+++ resolved
@@ -122,11 +122,8 @@
             initialDelaySeconds: 10
             periodSeconds: 10
             failureThreshold: 3
-<<<<<<< HEAD
             timeoutSeconds: 5
-=======
           {{- end }}
->>>>>>> 22ef124e
       volumes:
         - name: tls-config
           secret:
